[60424]
text = False Priorities
occurences = 0
picked_up_count = 2
creator_id = 203302899277627392
creation_datetime = ***REMOVED***"year": 2017, "month": 2, "day": 15, "hour": 20, "minute": 22, "second": 55***REMOVED***
likes = 0
dislikes = 0

[6121]
text = Noobs getting destroyed by Ramen
occurences = 1
picked_up_count = 1
creator_id = 203302899277627392
creation_datetime = ***REMOVED***"year": 2017, "month": 2, "day": 15, "hour": 20, "minute": 22, "second": 55***REMOVED***
likes = 0
dislikes = 0

[70304]
text = Unfunny Cards
occurences = 2
picked_up_count = 3
creator_id = 203302899277627392
creation_datetime = ***REMOVED***"year": 2017, "month": 2, "day": 15, "hour": 20, "minute": 22, "second": 55***REMOVED***
likes = 0
dislikes = 0

[41310]
text = John Cena Midi
occurences = 3
picked_up_count = 4
creator_id = 203302899277627392
creation_datetime = ***REMOVED***"year": 2017, "month": 2, "day": 15, "hour": 21, "minute": 41, "second": 18***REMOVED***
likes = 0
dislikes = 0

[53701]
text = From the Alphabet
occurences = 0
picked_up_count = 0
creator_id = 203302899277627392
creation_datetime = ***REMOVED***"year": 2017, "month": 2, "day": 15, "hour": 21, "minute": 59, "second": 54***REMOVED***
likes = 0
dislikes = 0

[20651]
text = Thy Lord
occurences = 1
picked_up_count = 3
creator_id = 203302899277627392
creation_datetime = ***REMOVED***"year": 2017, "month": 2, "day": 15, "hour": 21, "minute": 59, "second": 54***REMOVED***
likes = 0
dislikes = 0

[62008]
text = Thee
occurences = 0
picked_up_count = 1
creator_id = 203302899277627392
creation_datetime = ***REMOVED***"year": 2017, "month": 2, "day": 15, "hour": 21, "minute": 59, "second": 54***REMOVED***
likes = 0
dislikes = 0

[54975]
text = Loris
occurences = 3
picked_up_count = 4
creator_id = 203302899277627392
creation_datetime = ***REMOVED***"year": 2017, "month": 2, "day": 15, "hour": 21, "minute": 59, "second": 54***REMOVED***
likes = 0
dislikes = 0

[5420]
text = ***REMOVED***
occurences = 0
picked_up_count = 3
creator_id = 203302899277627392
creation_datetime = ***REMOVED***"year": 2017, "month": 2, "day": 15, "hour": 21, "minute": 59, "second": 54***REMOVED***
likes = 1
dislikes = 0

[75340]
text = Jonas
occurences = 0
picked_up_count = 1
creator_id = 203302899277627392
creation_datetime = ***REMOVED***"year": 2017, "month": 2, "day": 15, "hour": 21, "minute": 59, "second": 54***REMOVED***
likes = 0
dislikes = 0

[21243]
text = Nando
occurences = 0
picked_up_count = 2
creator_id = 203302899277627392
creation_datetime = ***REMOVED***"year": 2017, "month": 2, "day": 15, "hour": 21, "minute": 59, "second": 54***REMOVED***
likes = 0
dislikes = 0

[59143]
text = Paulo
occurences = 2
picked_up_count = 3
creator_id = 203302899277627392
creation_datetime = ***REMOVED***"year": 2017, "month": 2, "day": 15, "hour": 21, "minute": 59, "second": 54***REMOVED***
likes = 0
dislikes = 0

[58945]
text = Flying sex snakes
occurences = 1
picked_up_count = 1
creator_id = 203302899277627392
creation_datetime = ***REMOVED***"year": 2017, "month": 2, "day": 15, "hour": 21, "minute": 59, "second": 54***REMOVED***
likes = 0
dislikes = 0

[93646]
text = Michelle Obama's arms
occurences = 0
picked_up_count = 1
creator_id = 203302899277627392
creation_datetime = ***REMOVED***"year": 2017, "month": 2, "day": 15, "hour": 21, "minute": 59, "second": 54***REMOVED***
likes = 0
dislikes = 0

[57363]
text = White people
occurences = 0
picked_up_count = 2
creator_id = 203302899277627392
creation_datetime = ***REMOVED***"year": 2017, "month": 2, "day": 15, "hour": 21, "minute": 59, "second": 54***REMOVED***
likes = 1
dislikes = 0

[45677]
text = Tasteful sideboop
occurences = 1
picked_up_count = 3
creator_id = 203302899277627392
creation_datetime = ***REMOVED***"year": 2017, "month": 2, "day": 15, "hour": 21, "minute": 59, "second": 54***REMOVED***
likes = 0
dislikes = 0

[62158]
text = Praying the gay anyway
occurences = 0
picked_up_count = 1
creator_id = 203302899277627392
creation_datetime = ***REMOVED***"year": 2017, "month": 2, "day": 15, "hour": 21, "minute": 59, "second": 54***REMOVED***
likes = 0
dislikes = 0

[8326]
text = Burning the gay
occurences = 4
picked_up_count = 5
creator_id = 203302899277627392
creation_datetime = ***REMOVED***"year": 2017, "month": 2, "day": 15, "hour": 21, "minute": 59, "second": 54***REMOVED***
likes = 0
dislikes = 0

[72986]
text = Dying
occurences = 0
picked_up_count = 4
creator_id = 203302899277627392
creation_datetime = ***REMOVED***"year": 2017, "month": 2, "day": 15, "hour": 21, "minute": 59, "second": 54***REMOVED***
likes = 0
dislikes = 0

[73506]
text = Two midgets shitting into a bucket
occurences = 1
picked_up_count = 4
creator_id = 203302899277627392
creation_datetime = ***REMOVED***"year": 2017, "month": 2, "day": 15, "hour": 21, "minute": 59, "second": 54***REMOVED***
likes = 0
dislikes = 0

[13863]
text = MechaHitler
occurences = 2
picked_up_count = 2
creator_id = 203302899277627392
creation_datetime = ***REMOVED***"year": 2017, "month": 2, "day": 15, "hour": 21, "minute": 59, "second": 54***REMOVED***
likes = 0
dislikes = 0

[76752]
text = Being a sorcerer
occurences = 0
picked_up_count = 0
creator_id = 203302899277627392
creation_datetime = ***REMOVED***"year": 2017, "month": 2, "day": 15, "hour": 21, "minute": 59, "second": 54***REMOVED***
likes = 0
dislikes = 0

[1175]
text = Being on fire
occurences = 0
picked_up_count = 1
creator_id = 203302899277627392
creation_datetime = ***REMOVED***"year": 2017, "month": 2, "day": 15, "hour": 21, "minute": 59, "second": 54***REMOVED***
likes = 0
dislikes = 0

[45706]
text = Swimming in milk
occurences = 1
picked_up_count = 2
creator_id = 203302899277627392
creation_datetime = ***REMOVED***"year": 2017, "month": 2, "day": 15, "hour": 21, "minute": 59, "second": 54***REMOVED***
likes = 0
dislikes = 0

[23650]
text = Steven Hawking talking dirty
occurences = 2
picked_up_count = 4
creator_id = 203302899277627392
creation_datetime = ***REMOVED***"year": 2017, "month": 2, "day": 15, "hour": 21, "minute": 59, "second": 54***REMOVED***
likes = 0
dislikes = 0

[80410]
text = AIDS
occurences = 2
picked_up_count = 4
creator_id = 203302899277627392
creation_datetime = ***REMOVED***"year": 2017, "month": 2, "day": 15, "hour": 21, "minute": 59, "second": 54***REMOVED***
likes = 0
dislikes = 0

[14565]
text = Roofies
occurences = 0
picked_up_count = 4
creator_id = 203302899277627392
creation_datetime = ***REMOVED***"year": 2017, "month": 2, "day": 15, "hour": 21, "minute": 59, "second": 54***REMOVED***
likes = 0
dislikes = 0

[19668]
text = Men
occurences = 0
picked_up_count = 1
creator_id = 203302899277627392
creation_datetime = ***REMOVED***"year": 2017, "month": 2, "day": 15, "hour": 21, "minute": 59, "second": 54***REMOVED***
likes = 0
dislikes = 0

[76799]
text = Kim Jong-il
occurences = 0
picked_up_count = 2
creator_id = 203302899277627392
creation_datetime = ***REMOVED***"year": 2017, "month": 2, "day": 15, "hour": 21, "minute": 59, "second": 54***REMOVED***
likes = 0
dislikes = 0

[55668]
text = Amputees
occurences = 2
picked_up_count = 4
creator_id = 203302899277627392
creation_datetime = ***REMOVED***"year": 2017, "month": 2, "day": 15, "hour": 21, "minute": 59, "second": 54***REMOVED***
likes = 0
dislikes = 0

[6875]
text = Crippling debt
occurences = 1
picked_up_count = 3
creator_id = 203302899277627392
creation_datetime = ***REMOVED***"year": 2017, "month": 2, "day": 15, "hour": 21, "minute": 59, "second": 54***REMOVED***
likes = 0
dislikes = 0

[55000]
text = The Jews
occurences = 1
picked_up_count = 3
creator_id = 203302899277627392
creation_datetime = ***REMOVED***"year": 2017, "month": 2, "day": 15, "hour": 21, "minute": 59, "second": 54***REMOVED***
likes = 1
dislikes = 0

[97248]
text = Agriculture
occurences = 0
picked_up_count = 2
creator_id = 203302899277627392
creation_datetime = ***REMOVED***"year": 2017, "month": 2, "day": 15, "hour": 21, "minute": 59, "second": 54***REMOVED***
likes = 0
dislikes = 0

[39662]
text = Panda sex
occurences = 2
picked_up_count = 4
creator_id = 203302899277627392
creation_datetime = ***REMOVED***"year": 2017, "month": 2, "day": 15, "hour": 21, "minute": 59, "second": 54***REMOVED***
likes = 0
dislikes = 0

[69330]
text = Incest
occurences = 2
picked_up_count = 5
creator_id = 203302899277627392
creation_datetime = ***REMOVED***"year": 2017, "month": 2, "day": 15, "hour": 21, "minute": 59, "second": 54***REMOVED***
likes = 0
dislikes = 0

[48691]
text = Wincest
occurences = 2
picked_up_count = 4
creator_id = 203302899277627392
creation_datetime = ***REMOVED***"year": 2017, "month": 2, "day": 15, "hour": 21, "minute": 59, "second": 54***REMOVED***
likes = 0
dislikes = 0

[36344]
text = Scalping
occurences = 1
picked_up_count = 6
creator_id = 203302899277627392
creation_datetime = ***REMOVED***"year": 2017, "month": 2, "day": 15, "hour": 21, "minute": 59, "second": 54***REMOVED***
likes = 0
dislikes = 0

[7816]
text = Dead babies
occurences = 1
picked_up_count = 3
creator_id = 203302899277627392
creation_datetime = ***REMOVED***"year": 2017, "month": 2, "day": 15, "hour": 21, "minute": 59, "second": 54***REMOVED***
likes = 0
dislikes = 0

[1757]
text = SOLVE FOR X
occurences = 1
picked_up_count = 4
creator_id = 203302899277627392
creation_datetime = ***REMOVED***"year": 2017, "month": 2, "day": 15, "hour": 21, "minute": 59, "second": 54***REMOVED***
likes = 0
dislikes = 0

[18307]
text = Taking off your shirt
occurences = 0
picked_up_count = 4
creator_id = 203302899277627392
creation_datetime = ***REMOVED***"year": 2017, "month": 2, "day": 15, "hour": 21, "minute": 59, "second": 54***REMOVED***
likes = 0
dislikes = 0

[72059]
text = Hormone injections
occurences = 2
picked_up_count = 5
creator_id = 203302899277627392
creation_datetime = ***REMOVED***"year": 2017, "month": 2, "day": 15, "hour": 21, "minute": 59, "second": 54***REMOVED***
likes = 0
dislikes = 0

[71017]
text = Nazis
occurences = 1
picked_up_count = 3
creator_id = 203302899277627392
creation_datetime = ***REMOVED***"year": 2017, "month": 2, "day": 15, "hour": 21, "minute": 59, "second": 54***REMOVED***
likes = 0
dislikes = 0

[44881]
text = Soup that is too hot
occurences = 1
picked_up_count = 3
creator_id = 203302899277627392
creation_datetime = ***REMOVED***"year": 2017, "month": 2, "day": 15, "hour": 21, "minute": 59, "second": 54***REMOVED***
likes = 0
dislikes = 0

[1612]
text = The Übermensch
occurences = 1
picked_up_count = 2
creator_id = 203302899277627392
creation_datetime = ***REMOVED***"year": 2017, "month": 2, "day": 15, "hour": 21, "minute": 59, "second": 54***REMOVED***
likes = 0
dislikes = 0

[78670]
text = Obesity
occurences = 0
picked_up_count = 2
creator_id = 203302899277627392
creation_datetime = ***REMOVED***"year": 2017, "month": 2, "day": 15, "hour": 21, "minute": 59, "second": 54***REMOVED***
likes = 0
dislikes = 0

[7610]
text = The KKK
occurences = 2
picked_up_count = 6
creator_id = 203302899277627392
creation_datetime = ***REMOVED***"year": 2017, "month": 2, "day": 15, "hour": 21, "minute": 59, "second": 54***REMOVED***
likes = 0
dislikes = 0

[86497]
text = Quartaner
occurences = 0
picked_up_count = 1
creator_id = 203302899277627392
creation_datetime = ***REMOVED***"year": 2017, "month": 2, "day": 15, "hour": 21, "minute": 59, "second": 54***REMOVED***
likes = 0
dislikes = 0

[16374]
text = Horrifying laser hair removal accidents
occurences = 1
picked_up_count = 3
creator_id = 203302899277627392
creation_datetime = ***REMOVED***"year": 2017, "month": 2, "day": 15, "hour": 21, "minute": 59, "second": 54***REMOVED***
likes = 0
dislikes = 0

[97277]
text = Lactation
occurences = 1
picked_up_count = 4
creator_id = 203302899277627392
creation_datetime = ***REMOVED***"year": 2017, "month": 2, "day": 15, "hour": 21, "minute": 59, "second": 54***REMOVED***
likes = 0
dislikes = 1

[26750]
text = Doing the right thing
occurences = 0
picked_up_count = 2
creator_id = 203302899277627392
creation_datetime = ***REMOVED***"year": 2017, "month": 2, "day": 15, "hour": 21, "minute": 59, "second": 54***REMOVED***
likes = 0
dislikes = 0

[32491]
text = The gays
occurences = 1
picked_up_count = 1
creator_id = 203302899277627392
creation_datetime = ***REMOVED***"year": 2017, "month": 2, "day": 15, "hour": 21, "minute": 59, "second": 54***REMOVED***
likes = 0
dislikes = 0

[85055]
text = Bees?
occurences = 0
picked_up_count = 3
creator_id = 203302899277627392
creation_datetime = ***REMOVED***"year": 2017, "month": 2, "day": 15, "hour": 21, "minute": 59, "second": 54***REMOVED***
likes = 0
dislikes = 0

[78423]
text = Grandma
occurences = 3
picked_up_count = 4
creator_id = 203302899277627392
creation_datetime = ***REMOVED***"year": 2017, "month": 2, "day": 15, "hour": 21, "minute": 59, "second": 54***REMOVED***
likes = 0
dislikes = 0

[52912]
text = Sexting
occurences = 1
picked_up_count = 5
creator_id = 203302899277627392
creation_datetime = ***REMOVED***"year": 2017, "month": 2, "day": 15, "hour": 21, "minute": 59, "second": 54***REMOVED***
likes = 0
dislikes = 0

[26167]
text = RoboCop
occurences = 0
picked_up_count = 2
creator_id = 203302899277627392
creation_datetime = ***REMOVED***"year": 2017, "month": 2, "day": 15, "hour": 21, "minute": 59, "second": 54***REMOVED***
likes = 0
dislikes = 0

[99838]
text = Not giving a shit about the Third World
occurences = 0
picked_up_count = 2
creator_id = 203302899277627392
creation_datetime = ***REMOVED***"year": 2017, "month": 2, "day": 15, "hour": 21, "minute": 59, "second": 54***REMOVED***
likes = 0
dislikes = 0

[50232]
text = Natural selection
occurences = 1
picked_up_count = 2
creator_id = 203302899277627392
creation_datetime = ***REMOVED***"year": 2017, "month": 2, "day": 15, "hour": 21, "minute": 59, "second": 54***REMOVED***
likes = 0
dislikes = 0

[5544]
text = The Bible
occurences = 2
picked_up_count = 4
creator_id = 203302899277627392
creation_datetime = ***REMOVED***"year": 2017, "month": 2, "day": 15, "hour": 21, "minute": 59, "second": 54***REMOVED***
likes = 1
dislikes = 0

[96375]
text = Evolution
occurences = 2
picked_up_count = 4
creator_id = 203302899277627392
creation_datetime = ***REMOVED***"year": 2017, "month": 2, "day": 15, "hour": 21, "minute": 59, "second": 54***REMOVED***
likes = 0
dislikes = 0

[89509]
text = A good sniff
occurences = 1
picked_up_count = 3
creator_id = 203302899277627392
creation_datetime = ***REMOVED***"year": 2017, "month": 2, "day": 15, "hour": 21, "minute": 59, "second": 54***REMOVED***
likes = 0
dislikes = 0

[46931]
text = Being fabulous
occurences = 0
picked_up_count = 3
creator_id = 203302899277627392
creation_datetime = ***REMOVED***"year": 2017, "month": 2, "day": 15, "hour": 21, "minute": 59, "second": 54***REMOVED***
likes = 0
dislikes = 0

[690]
text = Skeletor
occurences = 0
picked_up_count = 1
creator_id = 203302899277627392
creation_datetime = ***REMOVED***"year": 2017, "month": 2, "day": 15, "hour": 21, "minute": 59, "second": 54***REMOVED***
likes = 0
dislikes = 0

[48162]
text = Vikings
occurences = 1
picked_up_count = 2
creator_id = 203302899277627392
creation_datetime = ***REMOVED***"year": 2017, "month": 2, "day": 15, "hour": 21, "minute": 59, "second": 54***REMOVED***
likes = 0
dislikes = 0

[20764]
text = Teenage Pregnancy
occurences = 2
picked_up_count = 4
creator_id = 203302899277627392
creation_datetime = ***REMOVED***"year": 2017, "month": 2, "day": 15, "hour": 21, "minute": 59, "second": 54***REMOVED***
likes = 0
dislikes = 0

[46616]
text = Lisa
occurences = 1
picked_up_count = 3
creator_id = 203302899277627392
creation_datetime = ***REMOVED***"year": 2017, "month": 2, "day": 15, "hour": 21, "minute": 59, "second": 54***REMOVED***
likes = 0
dislikes = 0

[41497]
text = Darth Vader
occurences = 0
picked_up_count = 2
creator_id = 203302899277627392
creation_datetime = ***REMOVED***"year": 2017, "month": 2, "day": 15, "hour": 21, "minute": 59, "second": 54***REMOVED***
likes = 0
dislikes = 0

[76132]
text = Dead parents
occurences = 1
picked_up_count = 2
creator_id = 203302899277627392
creation_datetime = ***REMOVED***"year": 2017, "month": 2, "day": 15, "hour": 21, "minute": 59, "second": 54***REMOVED***
likes = 0
dislikes = 0

[21606]
text = Necrophilia
occurences = 3
picked_up_count = 3
creator_id = 203302899277627392
creation_datetime = ***REMOVED***"year": 2017, "month": 2, "day": 15, "hour": 21, "minute": 59, "second": 54***REMOVED***
likes = 0
dislikes = 0

[81393]
text = Preteens
occurences = 1
picked_up_count = 2
creator_id = 203302899277627392
creation_datetime = ***REMOVED***"year": 2017, "month": 2, "day": 15, "hour": 21, "minute": 59, "second": 54***REMOVED***
likes = 0
dislikes = 0

[20259]
text = A moment of silence
occurences = 1
picked_up_count = 3
creator_id = 203302899277627392
creation_datetime = ***REMOVED***"year": 2017, "month": 2, "day": 15, "hour": 21, "minute": 59, "second": 54***REMOVED***
likes = 0
dislikes = 0

[66596]
text = Ethnic cleansing
occurences = 3
picked_up_count = 4
creator_id = 203302899277627392
creation_datetime = ***REMOVED***"year": 2017, "month": 2, "day": 15, "hour": 21, "minute": 59, "second": 54***REMOVED***
likes = 0
dislikes = 0

[48630]
text = Emotions
occurences = 2
picked_up_count = 6
creator_id = 203302899277627392
creation_datetime = ***REMOVED***"year": 2017, "month": 2, "day": 15, "hour": 21, "minute": 59, "second": 54***REMOVED***
likes = 0
dislikes = 0

[67955]
text = Balls
occurences = 0
picked_up_count = 2
creator_id = 203302899277627392
creation_datetime = ***REMOVED***"year": 2017, "month": 2, "day": 15, "hour": 21, "minute": 59, "second": 54***REMOVED***
likes = 0
dislikes = 0

[62245]
text = Homeless people
occurences = 2
picked_up_count = 4
creator_id = 203302899277627392
creation_datetime = ***REMOVED***"year": 2017, "month": 2, "day": 15, "hour": 21, "minute": 59, "second": 54***REMOVED***
likes = 0
dislikes = 0

[75874]
text = Multiple stab wounds
occurences = 3
picked_up_count = 5
creator_id = 203302899277627392
creation_datetime = ***REMOVED***"year": 2017, "month": 2, "day": 15, "hour": 21, "minute": 59, "second": 54***REMOVED***
likes = 0
dislikes = 0

[60815]
text = Daddy issues
occurences = 0
picked_up_count = 2
creator_id = 203302899277627392
creation_datetime = ***REMOVED***"year": 2017, "month": 2, "day": 15, "hour": 21, "minute": 59, "second": 54***REMOVED***
likes = 0
dislikes = 0

[33080]
text = Oompa-Loompas
occurences = 0
picked_up_count = 0
creator_id = 203302899277627392
creation_datetime = ***REMOVED***"year": 2017, "month": 2, "day": 15, "hour": 21, "minute": 59, "second": 54***REMOVED***
likes = 0
dislikes = 0

[3183]
text = "Tweeting"
occurences = 1
picked_up_count = 4
creator_id = 203302899277627392
creation_datetime = ***REMOVED***"year": 2017, "month": 2, "day": 15, "hour": 21, "minute": 59, "second": 54***REMOVED***
likes = 0
dislikes = 0

[26157]
text = 72 virgins
occurences = 1
picked_up_count = 3
creator_id = 203302899277627392
creation_datetime = ***REMOVED***"year": 2017, "month": 2, "day": 15, "hour": 21, "minute": 59, "second": 54***REMOVED***
likes = 0
dislikes = 0

[46599]
text = Hope
occurences = 2
picked_up_count = 4
creator_id = 203302899277627392
creation_datetime = ***REMOVED***"year": 2017, "month": 2, "day": 15, "hour": 21, "minute": 59, "second": 54***REMOVED***
likes = 0
dislikes = 0

[85959]
text = BATMAN!!!
occurences = 0
picked_up_count = 2
creator_id = 203302899277627392
creation_datetime = ***REMOVED***"year": 2017, "month": 2, "day": 15, "hour": 21, "minute": 59, "second": 54***REMOVED***
likes = 0
dislikes = 0

[72898]
text = Black People
occurences = 0
picked_up_count = 3
creator_id = 203302899277627392
creation_datetime = ***REMOVED***"year": 2017, "month": 2, "day": 15, "hour": 21, "minute": 59, "second": 54***REMOVED***
likes = 0
dislikes = 0

[84031]
text = Ghosts
occurences = 1
picked_up_count = 2
creator_id = 203302899277627392
creation_datetime = ***REMOVED***"year": 2017, "month": 2, "day": 15, "hour": 21, "minute": 59, "second": 54***REMOVED***
likes = 0
dislikes = 0

[87347]
text = World peace
occurences = 1
picked_up_count = 4
creator_id = 203302899277627392
creation_datetime = ***REMOVED***"year": 2017, "month": 2, "day": 15, "hour": 21, "minute": 59, "second": 54***REMOVED***
likes = 0
dislikes = 0

[65633]
text = Land mines
occurences = 0
picked_up_count = 1
creator_id = 203302899277627392
creation_datetime = ***REMOVED***"year": 2017, "month": 2, "day": 15, "hour": 21, "minute": 59, "second": 54***REMOVED***
likes = 0
dislikes = 0

[71875]
text = College
occurences = 3
picked_up_count = 5
creator_id = 203302899277627392
creation_datetime = ***REMOVED***"year": 2017, "month": 2, "day": 15, "hour": 21, "minute": 59, "second": 54***REMOVED***
likes = 0
dislikes = 1

[49476]
text = Geese
occurences = 1
picked_up_count = 5
creator_id = 203302899277627392
creation_datetime = ***REMOVED***"year": 2017, "month": 2, "day": 15, "hour": 21, "minute": 59, "second": 54***REMOVED***
likes = 0
dislikes = 0

[19172]
text = Date rape
occurences = 2
picked_up_count = 3
creator_id = 203302899277627392
creation_datetime = ***REMOVED***"year": 2017, "month": 2, "day": 15, "hour": 21, "minute": 59, "second": 54***REMOVED***
likes = 0
dislikes = 0

[94479]
text = Bling
occurences = 0
picked_up_count = 4
creator_id = 203302899277627392
creation_datetime = ***REMOVED***"year": 2017, "month": 2, "day": 15, "hour": 21, "minute": 59, "second": 54***REMOVED***
likes = 0
dislikes = 0

[23014]
text = Seppuku
occurences = 0
picked_up_count = 2
creator_id = 203302899277627392
creation_datetime = ***REMOVED***"year": 2017, "month": 2, "day": 15, "hour": 21, "minute": 59, "second": 54***REMOVED***
likes = 0
dislikes = 0

[95115]
text = Italians
occurences = 2
picked_up_count = 7
creator_id = 203302899277627392
creation_datetime = ***REMOVED***"year": 2017, "month": 2, "day": 15, "hour": 21, "minute": 59, "second": 54***REMOVED***
likes = 1
dislikes = 0

[25320]
text = My soul
occurences = 4
picked_up_count = 6
creator_id = 203302899277627392
creation_datetime = ***REMOVED***"year": 2017, "month": 2, "day": 15, "hour": 21, "minute": 59, "second": 54***REMOVED***
likes = 0
dislikes = 0

[8468]
text = Child abuse
occurences = 0
picked_up_count = 0
creator_id = 203302899277627392
creation_datetime = ***REMOVED***"year": 2017, "month": 2, "day": 15, "hour": 21, "minute": 59, "second": 54***REMOVED***
likes = 0
dislikes = 0

[55614]
text = A tiny horse
occurences = 1
picked_up_count = 2
creator_id = 203302899277627392
creation_datetime = ***REMOVED***"year": 2017, "month": 2, "day": 15, "hour": 21, "minute": 59, "second": 54***REMOVED***
likes = 0
dislikes = 0

[95420]
text = Drinking alone
occurences = 1
picked_up_count = 2
creator_id = 203302899277627392
creation_datetime = ***REMOVED***"year": 2017, "month": 2, "day": 15, "hour": 21, "minute": 59, "second": 54***REMOVED***
likes = 0
dislikes = 0

[32938]
text = Can't relate
occurences = 1
picked_up_count = 3
creator_id = 203302899277627392
creation_datetime = ***REMOVED***"year": 2017, "month": 2, "day": 15, "hour": 21, "minute": 59, "second": 54***REMOVED***
likes = 0
dislikes = 0

[72918]
text = Too much hair gel
occurences = 0
picked_up_count = 2
creator_id = 203302899277627392
creation_datetime = ***REMOVED***"year": 2017, "month": 2, "day": 15, "hour": 21, "minute": 59, "second": 54***REMOVED***
likes = 0
dislikes = 0

[91925]
text = Getting really high
occurences = 0
picked_up_count = 3
creator_id = 203302899277627392
creation_datetime = ***REMOVED***"year": 2017, "month": 2, "day": 15, "hour": 21, "minute": 59, "second": 54***REMOVED***
likes = 0
dislikes = 0

[42868]
text = The Force
occurences = 0
picked_up_count = 2
creator_id = 203302899277627392
creation_datetime = ***REMOVED***"year": 2017, "month": 2, "day": 15, "hour": 21, "minute": 59, "second": 54***REMOVED***
likes = 0
dislikes = 0

[36976]
text = Explosions
occurences = 1
picked_up_count = 4
creator_id = 203302899277627392
creation_datetime = ***REMOVED***"year": 2017, "month": 2, "day": 15, "hour": 21, "minute": 59, "second": 54***REMOVED***
likes = 0
dislikes = 0

[70813]
text = Gandhi
occurences = 0
picked_up_count = 2
creator_id = 203302899277627392
creation_datetime = ***REMOVED***"year": 2017, "month": 2, "day": 15, "hour": 21, "minute": 59, "second": 54***REMOVED***
likes = 0
dislikes = 0

[38621]
text = White privilege
occurences = 0
picked_up_count = 3
creator_id = 203302899277627392
creation_datetime = ***REMOVED***"year": 2017, "month": 2, "day": 15, "hour": 21, "minute": 59, "second": 54***REMOVED***
likes = 0
dislikes = 0

[63800]
text = Friction
occurences = 1
picked_up_count = 1
creator_id = 203302899277627392
creation_datetime = ***REMOVED***"year": 2017, "month": 2, "day": 15, "hour": 21, "minute": 59, "second": 54***REMOVED***
likes = 0
dislikes = 0

[48111]
text = The Pope
occurences = 0
picked_up_count = 1
creator_id = 203302899277627392
creation_datetime = ***REMOVED***"year": 2017, "month": 2, "day": 15, "hour": 21, "minute": 59, "second": 54***REMOVED***
likes = 0
dislikes = 0

[7290]
text = My genitals
occurences = 0
picked_up_count = 4
creator_id = 203302899277627392
creation_datetime = ***REMOVED***"year": 2017, "month": 2, "day": 15, "hour": 21, "minute": 59, "second": 54***REMOVED***
likes = 0
dislikes = 0

[30606]
text = Alcoholism
occurences = 2
picked_up_count = 4
creator_id = 203302899277627392
creation_datetime = ***REMOVED***"year": 2017, "month": 2, "day": 15, "hour": 21, "minute": 59, "second": 54***REMOVED***
likes = 0
dislikes = 0

[67629]
text = A fetus
occurences = 0
picked_up_count = 3
creator_id = 203302899277627392
creation_datetime = ***REMOVED***"year": 2017, "month": 2, "day": 15, "hour": 21, "minute": 59, "second": 54***REMOVED***
likes = 0
dislikes = 0

[80837]
text = Lockjaw
occurences = 0
picked_up_count = 2
creator_id = 203302899277627392
creation_datetime = ***REMOVED***"year": 2017, "month": 2, "day": 15, "hour": 21, "minute": 59, "second": 54***REMOVED***
likes = 0
dislikes = 0

[71161]
text = Flying sex snakes
occurences = 1
picked_up_count = 1
creator_id = 203302899277627392
creation_datetime = ***REMOVED***"year": 2017, "month": 2, "day": 15, "hour": 21, "minute": 59, "second": 54***REMOVED***
likes = 0
dislikes = 0

[82404]
text = Making babies
occurences = 1
picked_up_count = 2
creator_id = 203302899277627392
creation_datetime = ***REMOVED***"year": 2017, "month": 2, "day": 15, "hour": 21, "minute": 59, "second": 54***REMOVED***
likes = 0
dislikes = 0

[37906]
text = Racism
occurences = 1
picked_up_count = 3
creator_id = 203302899277627392
creation_datetime = ***REMOVED***"year": 2017, "month": 2, "day": 15, "hour": 21, "minute": 59, "second": 54***REMOVED***
likes = 0
dislikes = 0

[75875]
text = Auschwitz
occurences = 1
picked_up_count = 2
creator_id = 203302899277627392
creation_datetime = ***REMOVED***"year": 2017, "month": 2, "day": 15, "hour": 21, "minute": 59, "second": 54***REMOVED***
likes = 0
dislikes = 0

[42134]
text = Science
occurences = 0
picked_up_count = 1
creator_id = 203302899277627392
creation_datetime = ***REMOVED***"year": 2017, "month": 2, "day": 15, "hour": 21, "minute": 59, "second": 54***REMOVED***
likes = 0
dislikes = 0

[46287]
text = The milk man
occurences = 0
picked_up_count = 1
creator_id = 203302899277627392
creation_datetime = ***REMOVED***"year": 2017, "month": 2, "day": 15, "hour": 21, "minute": 59, "second": 54***REMOVED***
likes = 0
dislikes = 0

[41553]
text = The blood of Christ
occurences = 0
picked_up_count = 1
creator_id = 203302899277627392
creation_datetime = ***REMOVED***"year": 2017, "month": 2, "day": 15, "hour": 21, "minute": 59, "second": 54***REMOVED***
likes = 0
dislikes = 0

[34576]
text = A brain tumor
occurences = 1
picked_up_count = 4
creator_id = 203302899277627392
creation_datetime = ***REMOVED***"year": 2017, "month": 2, "day": 15, "hour": 21, "minute": 59, "second": 54***REMOVED***
likes = 0
dislikes = 0

[26262]
text = Kanye West
occurences = 1
picked_up_count = 4
creator_id = 203302899277627392
creation_datetime = ***REMOVED***"year": 2017, "month": 2, "day": 15, "hour": 21, "minute": 59, "second": 54***REMOVED***
likes = 0
dislikes = 0

[84536]
text = Bitches
occurences = 1
picked_up_count = 3
creator_id = 203302899277627392
creation_datetime = ***REMOVED***"year": 2017, "month": 2, "day": 15, "hour": 21, "minute": 59, "second": 54***REMOVED***
likes = 0
dislikes = 0

[79958]
text = Friends who eat all the snacks
occurences = 2
picked_up_count = 3
creator_id = 203302899277627392
creation_datetime = ***REMOVED***"year": 2017, "month": 2, "day": 15, "hour": 21, "minute": 59, "second": 54***REMOVED***
likes = 0
dislikes = 0

[48883]
text = Senpai-chan
occurences = 2
picked_up_count = 2
creator_id = 203302899277627392
creation_datetime = ***REMOVED***"year": 2017, "month": 2, "day": 15, "hour": 21, "minute": 59, "second": 54***REMOVED***
likes = 0
dislikes = 0

[68834]
text = WROOOOONG
occurences = 1
picked_up_count = 1
creator_id = 203302899277627392
creation_datetime = ***REMOVED***"year": 2017, "month": 2, "day": 15, "hour": 21, "minute": 59, "second": 54***REMOVED***
likes = 0
dislikes = 0

[84821]
text = TRIGGERED
occurences = 1
picked_up_count = 3
creator_id = 203302899277627392
creation_datetime = ***REMOVED***"year": 2017, "month": 2, "day": 15, "hour": 21, "minute": 59, "second": 54***REMOVED***
likes = 0
dislikes = 0

[79137]
text = Dank Memes
occurences = 2
picked_up_count = 3
creator_id = 203302899277627392
creation_datetime = ***REMOVED***"year": 2017, "month": 2, "day": 15, "hour": 21, "minute": 59, "second": 54***REMOVED***
likes = 0
dislikes = 0

[76895]
text = Public breastfeeding
occurences = 1
picked_up_count = 3
creator_id = 206459363739566080
creation_datetime = ***REMOVED***"year": 2017, "month": 2, "day": 15, "hour": 21, "minute": 59, "second": 54***REMOVED***
likes = 0
dislikes = 0

[32324]
text = A lady who is a freak in the streets and asleep in the sheets.
occurences = 0
picked_up_count = 1
creator_id = 206459363739566080
creation_datetime = ***REMOVED***"year": 2017, "month": 2, "day": 15, "hour": 21, "minute": 59, "second": 54***REMOVED***
likes = 0
dislikes = 0

[84318]
text = Being waterboarded with your own urine.
occurences = 1
picked_up_count = 3
creator_id = 206459363739566080
creation_datetime = ***REMOVED***"year": 2017, "month": 2, "day": 15, "hour": 21, "minute": 59, "second": 54***REMOVED***
likes = 0
dislikes = 0

[79440]
text = Seeing Mr. Flynn filling out a job application at your local McDonald.
occurences = 2
picked_up_count = 3
creator_id = 206459363739566080
creation_datetime = ***REMOVED***"year": 2017, "month": 2, "day": 15, "hour": 21, "minute": 59, "second": 54***REMOVED***
likes = 0
dislikes = 0

[772]
text = Morgan Freeman
occurences = 2
picked_up_count = 4
creator_id = 206459363739566080
creation_datetime = ***REMOVED***"year": 2017, "month": 2, "day": 15, "hour": 21, "minute": 59, "second": 54***REMOVED***
likes = 0
dislikes = 0

[58797]
text = My sex life.
occurences = 0
picked_up_count = 2
creator_id = 206459363739566080
creation_datetime = ***REMOVED***"year": 2017, "month": 2, "day": 16, "hour": 17, "minute": 56, "second": 40***REMOVED***
likes = 0
dislikes = 0

[84444]
text = A cooler full of organs and pee.
occurences = 0
picked_up_count = 2
creator_id = 206459363739566080
creation_datetime = ***REMOVED***"year": 2017, "month": 2, "day": 16, "hour": 17, "minute": 56, "second": 40***REMOVED***
likes = 0
dislikes = 0

[24819]
text = 2 Girls 1 Cup.
occurences = 2
picked_up_count = 5
creator_id = 206459363739566080
creation_datetime = ***REMOVED***"year": 2017, "month": 2, "day": 16, "hour": 17, "minute": 56, "second": 40***REMOVED***
likes = 0
dislikes = 0

[66041]
text = Age is just a number.
occurences = 0
picked_up_count = 2
creator_id = 206459363739566080
creation_datetime = ***REMOVED***"year": 2017, "month": 2, "day": 16, "hour": 17, "minute": 56, "second": 40***REMOVED***
likes = 1
dislikes = 0

[20100]
text = Crippling depression
occurences = 1
picked_up_count = 3
creator_id = 206459363739566080
creation_datetime = ***REMOVED***"year": 2017, "month": 2, "day": 16, "hour": 18, "minute": 11, "second": 22***REMOVED***
likes = 0
dislikes = 0

[70817]
text = For the glory of Satan of course!
occurences = 0
picked_up_count = 2
creator_id = 206459363739566080
creation_datetime = ***REMOVED***"year": 2017, "month": 2, "day": 16, "hour": 18, "minute": 14, "second": 47***REMOVED***
likes = 0
dislikes = 0

[54772]
text = Feminism
occurences = 0
picked_up_count = 4
creator_id = 206459363739566080
creation_datetime = ***REMOVED***"year": 2017, "month": 2, "day": 16, "hour": 20, "minute": 24, "second": 8***REMOVED***
likes = 0
dislikes = 0

[78899]
text = Hitler did nothing wrong
occurences = 0
picked_up_count = 0
creator_id = 206459363739566080
creation_datetime = ***REMOVED***"year": 2017, "month": 2, "day": 16, "hour": 20, "minute": 26, "second": 16***REMOVED***
likes = 0
dislikes = 0

[48285]
text = Bill Clinton getting blown in the oval office.
occurences = 1
picked_up_count = 2
creator_id = 206459363739566080
creation_datetime = ***REMOVED***"year": 2017, "month": 2, "day": 16, "hour": 20, "minute": 33, "second": 48***REMOVED***
likes = 0
dislikes = 0

[45343]
text = Vietnam flashbacks.
occurences = 1
picked_up_count = 4
creator_id = 206459363739566080
creation_datetime = ***REMOVED***"year": 2017, "month": 2, "day": 16, "hour": 20, "minute": 34, "second": 20***REMOVED***
likes = 0
dislikes = 0

[50820]
text = Experiments with homosexuality.
occurences = 1
picked_up_count = 3
creator_id = 206459363739566080
creation_datetime = ***REMOVED***"year": 2017, "month": 2, "day": 16, "hour": 20, "minute": 36, "second": 3***REMOVED***
likes = 0
dislikes = 0

[12808]
text = The tiniest shred of evidence for the existence of an omnipotent entity.
occurences = 1
picked_up_count = 1
creator_id = 206459363739566080
creation_datetime = ***REMOVED***"year": 2017, "month": 2, "day": 16, "hour": 20, "minute": 36, "second": 59***REMOVED***
likes = 0
dislikes = 0

[49157]
text = White supremacy.
occurences = 1
picked_up_count = 2
creator_id = 206459363739566080
creation_datetime = ***REMOVED***"year": 2017, "month": 2, "day": 16, "hour": 20, "minute": 39, "second": 28***REMOVED***
likes = 0
dislikes = 0

[34886]
text = Getting pounded by a massive horse cock and dying afterwards.
occurences = 0
picked_up_count = 1
creator_id = 206459363739566080
creation_datetime = ***REMOVED***"year": 2017, "month": 2, "day": 16, "hour": 20, "minute": 42, "second": 32***REMOVED***
likes = 0
dislikes = 0

[36374]
text = Ragefucking.
occurences = 0
picked_up_count = 2
creator_id = 206459363739566080
creation_datetime = ***REMOVED***"year": 2017, "month": 2, "day": 18, "hour": 8, "minute": 16, "second": 57***REMOVED***
likes = 0
dislikes = 0

[60198]
text = Your Facebook account.
occurences = 1
picked_up_count = 2
creator_id = 206459363739566080
creation_datetime = ***REMOVED***"year": 2017, "month": 2, "day": 19, "hour": 17, "minute": 42, "second": 18***REMOVED***
likes = 0
dislikes = 0

[31657]
text = Your mum
occurences = 0
picked_up_count = 0
creator_id = 203302899277627392
creation_datetime = ***REMOVED***"year": 2017, "month": 2, "day": 19, "hour": 18, "minute": 30, "second": 12***REMOVED***
likes = 0
dislikes = 0

[97918]
text = Finger painting
occurences = 1
picked_up_count = 2
creator_id = 203302899277627392
creation_datetime = ***REMOVED***"year": 2017, "month": 2, "day": 19, "hour": 20, "minute": 31, "second": 49***REMOVED***
likes = 0
dislikes = 0

[5945]
text = Fingering
occurences = 0
picked_up_count = 5
creator_id = 203302899277627392
creation_datetime = ***REMOVED***"year": 2017, "month": 2, "day": 19, "hour": 20, "minute": 31, "second": 55***REMOVED***
likes = 0
dislikes = 0

[59086]
text = Another shitty year
occurences = 0
picked_up_count = 2
creator_id = 203302899277627392
creation_datetime = ***REMOVED***"year": 2017, "month": 2, "day": 19, "hour": 20, "minute": 32, "second": 57***REMOVED***
likes = 0
dislikes = 0

[37920]
text = The Trump
occurences = 1
picked_up_count = 2
creator_id = 203302899277627392
creation_datetime = ***REMOVED***"year": 2017, "month": 2, "day": 19, "hour": 20, "minute": 34, "second": 32***REMOVED***
likes = 0
dislikes = 0

[44439]
text = Barack Obama
occurences = 1
picked_up_count = 3
creator_id = 203302899277627392
creation_datetime = ***REMOVED***"year": 2017, "month": 2, "day": 19, "hour": 20, "minute": 34, "second": 38***REMOVED***
likes = 0
dislikes = 0

[54478]
text = Sleeping on a pizza
occurences = 1
picked_up_count = 2
creator_id = 203302899277627392
creation_datetime = ***REMOVED***"year": 2017, "month": 2, "day": 19, "hour": 20, "minute": 35, "second": 24***REMOVED***
likes = 0
dislikes = 0

[71081]
text = A mime having a stroke
occurences = 1
picked_up_count = 4
creator_id = 203302899277627392
creation_datetime = ***REMOVED***"year": 2017, "month": 2, "day": 19, "hour": 20, "minute": 35, "second": 42***REMOVED***
likes = 0
dislikes = 0

[69437]
text = The whole goddamn thing
occurences = 1
picked_up_count = 2
creator_id = 203302899277627392
creation_datetime = ***REMOVED***"year": 2017, "month": 2, "day": 19, "hour": 20, "minute": 36, "second": 33***REMOVED***
likes = 0
dislikes = 0

[7304]
text = Giving the tumor a cute name
occurences = 1
picked_up_count = 4
creator_id = 203302899277627392
creation_datetime = ***REMOVED***"year": 2017, "month": 2, "day": 19, "hour": 20, "minute": 37, "second": 29***REMOVED***
likes = 0
dislikes = 0

[37515]
text = Destroying all the evidence
occurences = 2
picked_up_count = 5
creator_id = 203302899277627392
creation_datetime = ***REMOVED***"year": 2017, "month": 2, "day": 19, "hour": 20, "minute": 38, "second": 12***REMOVED***
likes = 0
dislikes = 0

[57142]
text = A windmill full of corpses
occurences = 0
picked_up_count = 3
creator_id = 203302899277627392
creation_datetime = ***REMOVED***"year": 2017, "month": 2, "day": 19, "hour": 20, "minute": 40, "second": 2***REMOVED***
likes = 0
dislikes = 0

[11686]
text = The country of Africa
occurences = 0
picked_up_count = 0
creator_id = 203302899277627392
creation_datetime = ***REMOVED***"year": 2017, "month": 2, "day": 20, "hour": 19, "minute": 14, "second": 35***REMOVED***
likes = 0
dislikes = 0

[62735]
text = Jonas' Sister
occurences = 1
picked_up_count = 2
creator_id = 203302899277627392
creation_datetime = ***REMOVED***"year": 2017, "month": 2, "day": 20, "hour": 12, "minute": 16, "second": 36***REMOVED***
likes = 0
dislikes = 0
<<<<<<< HEAD
=======

[11008]
text = A racist bone that is also broken
occurences = 0
picked_up_count = 0
creator_id = 203302899277627392
creation_datetime = ***REMOVED***"year": 2017, "month": 2, "day": 21, "hour": 10, "minute": 11, "second": 48***REMOVED***
likes = 0
dislikes = 0
>>>>>>> 0f41b9ac
<|MERGE_RESOLUTION|>--- conflicted
+++ resolved
@@ -1,4 +1,4 @@
-[60424]
+﻿[60424]
 text = False Priorities
 occurences = 0
 picked_up_count = 2
@@ -1419,8 +1419,6 @@
 creation_datetime = ***REMOVED***"year": 2017, "month": 2, "day": 20, "hour": 12, "minute": 16, "second": 36***REMOVED***
 likes = 0
 dislikes = 0
-<<<<<<< HEAD
-=======
 
 [11008]
 text = A racist bone that is also broken
@@ -1430,4 +1428,3 @@
 creation_datetime = ***REMOVED***"year": 2017, "month": 2, "day": 21, "hour": 10, "minute": 11, "second": 48***REMOVED***
 likes = 0
 dislikes = 0
->>>>>>> 0f41b9ac
