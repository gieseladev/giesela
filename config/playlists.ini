--- conflicted
+++ resolved
@@ -13,11 +13,7 @@
 [soundtrack]
 location = data/playlists/soundtrack.txt
 author = 203302899277627392
-<<<<<<< HEAD
-entries = 797
-=======
 entries = 793
->>>>>>> 281cbe64
 replays = 7
 
 [indiesoul]
@@ -47,4 +43,4 @@
 location = data/playlists/pop.txt
 author = 206459363739566080
 entries = 306
-replays = 9
+replays = 9