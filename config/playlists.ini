--- conflicted
+++ resolved
@@ -1,13 +1,8 @@
 [music]
 location = data/playlists/music.txt
 author = 203302899277627392
-<<<<<<< HEAD
-entries = 495
+entries = 757
 replays = 5
-=======
-entries = 757
-replays = 1
->>>>>>> ae0a6304
 
 [christmas]
 location = data/playlists/christmas.txt
@@ -23,11 +18,7 @@
 location = data/playlists/gaming.txt
 author = 210488226777923585
 entries = 40
-<<<<<<< HEAD
 replays = 3
-=======
-replays = 1
->>>>>>> ae0a6304
 
 [soundtrack]
 location = data/playlists/soundtrack.txt
