import re
import time
from random import choice, shuffle
from textwrap import indent

from discord import Embed

import asyncio

from ..entry import SpotifyEntry, TimestampEntry, YoutubeEntry
from ..imgur import upload_playlist_cover, upload_song_image
from ..saved_playlists import Playlists
from ..spotify import SpotifyTrack
from ..utils import (Response, asyncio, block_user, command_info, create_bar,
                     format_time, is_image, nice_cut, owner_only,
                     parse_timestamp, timestamp_to_queue, to_timestamp,
                     wrap_string)


class PlaylistCommands:

    @block_user
    @command_info("1.9.5", 1479599760, {
        "3.4.6": (1497617827, "when Giesela can't add the entry to the playlist she tries to figure out **why** it didn't work"),
        "3.4.7": (1497619770, "Fixed an annoying bug in which the builder wouldn't show any entries if the amount of entries was a multiple of 20"),
        "3.5.1": (1497706811, "Giesela finally keeps track whether a certain entry comes from a playlist or not"),
        "3.5.8": (1497827857, "Default sort mode when loading playlists is now random and removing an entry in the playlist builder no longer messes with the current page."),
        "3.6.1": (1497969463, "when saving a playlist, list all changes"),
        "3.6.8": (1498162378, "checking whether start and end indices are numbers"),
        "3.6.9": (1498163686, "Special handling for sorting in playlist builder"),
        "3.7.0": (1498233256, "Changelog bug fixes"),
        "3.8.5": (1499279145, "Added \"rebuild\" extra command to clean and fix a playlist"),
        "3.8.7": (1499290119, "Due to a mistake \"rebuild\" always led to the deletion of the first entry."),
        "3.8.9": (1499525669, "Part of the `Giesenesis` rewrite"),
        "3.9.3": (1499712451, "Fixed a bug in the playlist builder search command."),
        "4.0.0": (1499978910, "Forgot to implement progress message properly and as a result it could bug out and spam itself."),
        "4.0.6": (1500536082, "Added description and cover options for a playlist"),
        "4.0.7": (1500728466, "Can now manipulate playlist entries"),
        "4.1.0": (1500777145, "description bug fixed"),
        "4.1.1": (1500789035, "Using Imgur to save images"),
        "4.1.2": (1500790172, "Closing the playlist builder without saving for a newly created playlist, deletes said playlist.")
    })
    async def cmd_playlist(self, channel, author, server, player, leftover_args):
        """
        ///|Load
        `{command_prefix}playlist load <savename> [add | replace] [none | random] [startindex] [endindex (inclusive)]`

        Trust me, it's more complicated than it looks
        ///(NL)|List all playlists
        `{command_prefix}playlist showall [alphabetical | author | entries | playtime | random | replays]`
        ///(NL)|Build a new playlist
        `{command_prefix}playlist builder <savename>`
        ///(NL)|Save the current queue
        `{command_prefix}playlist save <savename>`
        ///(NL)|Clone
        `{command_prefix}playlist clone <fromname> <savename> [startindex | endindex (inclusive)]`
        ///(NL)|Delete a playlist
        `{command_prefix}playlist delete <savename>`
        ///(NL)|Information
        `{command_prefix}playlist <savename>`
        """

        argument = leftover_args[0].lower() if len(leftover_args) > 0 else ""
        savename = re.sub("\W", "", leftover_args[1].lower()) if len(
            leftover_args) > 1 else ""
        load_mode = leftover_args[2].lower() if len(
            leftover_args) > 2 else "add"
        additional_args = leftover_args[2:] if len(leftover_args) > 2 else []

        forbidden_savenames = [
            "showall", "savename", "save", "load", "delete", "builder",
            "extras", "add", "remove", "save", "exit", "clone", "rename",
            "extras", "alphabetical", "author", "entries", "playtime", "random"
        ]

        if argument == "save":
            if savename in self.playlists.saved_playlists:
                return Response(
                    "Can't save the queue, there's already a playlist with this name.")
            if len(savename) < 3:
                return Response(
                    "Can't save the queue, the name must be longer than 3 characters")
            if savename in forbidden_savenames:
                return Response(
                    "Can't save the queue, this name is forbidden!")
            if len(player.playlist.entries) < 1:
                return Response(
                    "Can't save the queue, there are no entries in the queue!")

            if self.playlists.set_playlist(
                [player.current_entry] + list(player.playlist.entries),
                    savename, author.id):
                return Response("Saved the current queue...")

            return Response(
                "Uhm, something went wrong I guess :D")

        elif argument == "load":
            if savename not in self.playlists.saved_playlists:
                return Response(
                    "Can't load this playlist, there's no playlist with this name.")

            playlist = self.playlists.get_playlist(
                savename, player.playlist, channel=channel)
            clone_entries = playlist["entries"]
            broken_entries = playlist["broken_entries"]

            if not clone_entries:
                if broken_entries:
                    return Response("Can't play `{0}`, there are **{1}** broken entr{2} in this playlist.\nOpen the playlist builder to fix {3} (`{4}playlist builder {0}`)".format(
                        savename.title(),
                        len(broken_entries),
                        "y" if len(broken_entries) == 1 else "ies",
                        "it" if len(broken_entries) == 1 else "them",
                        self.config.command_prefix
                    ))
                else:
                    return Response("There's nothing in `{}` to play".format(savename.title()))

            if load_mode == "replace":
                player.playlist.clear()
                if player.current_entry is not None:
                    player.skip()

            try:
                from_index = int(
                    additional_args[2]) - 1 if len(additional_args) > 2 else 0
                if from_index >= len(clone_entries) or from_index < 0:
                    return Response("Can't load the playlist starting from entry {}. This value is out of bounds.".format(from_index))
            except ValueError:
                return Response("Start index must be a number")

            try:
                to_index = int(additional_args[3]) if len(
                    additional_args) > 3 else len(clone_entries)
                if to_index > len(clone_entries) or to_index < 0:
                    return Response("Can't load the playlist from the {}. to the {}. entry. These values are out of bounds.".format(from_index, to_index))
            except ValueError:
                return Response("End index must be a number")

            if to_index - from_index <= 0:
                return Response("No songs to play. RIP.")

            clone_entries = clone_entries[from_index:to_index]

            sort_modes = {
                "alphabetical": (lambda entry: entry.title, False),
                "random": None,
                "length": (lambda entry: entry.duration, True)
            }

            sort_mode = additional_args[1].lower(
            ) if len(additional_args) > 1 and additional_args[1].lower(
            ) in sort_modes.keys() else "random"

            if sort_mode == "random":
                shuffle(clone_entries)
            elif sort_mode != "none":
                clone_entries = sorted(
                    clone_entries,
                    key=sort_modes[sort_mode][0],
                    reverse=sort_modes[sort_mode][1])

            player.playlist.add_entries(clone_entries)
            self.playlists.bump_replay_count(savename)

            if not broken_entries:
                return Response("Loaded `{}`".format(savename.title()))
            else:
                text = "Loaded {0} entr{1} from `{2}`. **{3}** entr{4} couldn't be loaded.\nOpen the playlist builder to repair {5}. (`{6}playlist builder {2}`)"
                return Response(text.format(
                    len(clone_entries),
                    "y" if len(clone_entries) == 1 else "ies",
                    savename.title(),
                    len(broken_entries),
                    "y" if len(broken_entries) == 1 else "ies",
                    "it" if len(broken_entries) == 1 else "them",
                    self.config.command_prefix
                ))

        elif argument == "delete":
            if savename not in self.playlists.saved_playlists:
                return Response(
                    "Can't delete this playlist, there's no playlist with this name.",
                    delete_after=20)

            self.playlists.remove_playlist(savename)
            return Response(
                "*{}* has been deleted".format(savename))

        elif argument == "clone":
            if savename not in self.playlists.saved_playlists:
                return Response(
                    "Can't clone this playlist, there's no playlist with this name.")
            clone_playlist = self.playlists.get_playlist(
                savename, player.playlist)
            clone_entries = clone_playlist["entries"]
            extend_existing = False

            if additional_args is None:
                return Response(
                    "Please provide a name to save the playlist to")

            if additional_args[0].lower() in self.playlists.saved_playlists:
                extend_existing = True
            if len(additional_args[0]) < 3:
                return Response(
                    "This is not a valid playlist name, the name must be longer than 3 characters")
            if additional_args[0].lower() in forbidden_savenames:
                return Response(
                    "This is not a valid playlist name, this name is forbidden!")

            from_index = int(additional_args[1]) - \
                1 if len(additional_args) > 1 else 0
            if from_index >= len(clone_entries) or from_index < 0:
                return Response(
                    "Can't clone the playlist starting from entry {}. This entry is out of bounds.".
                    format(from_index))

            to_index = int(additional_args[
                2]) if len(additional_args) > 2 else len(clone_entries)
            if to_index > len(clone_entries) or to_index < 0:
                return Response(
                    "Can't clone the playlist from the {}. to the {}. entry. These values are out of bounds.".
                    format(from_index, to_index))

            if to_index - from_index <= 0:
                return Response(
                    "That's not enough entries to create a new playlist.")

            clone_entries = clone_entries[from_index:to_index]
            if extend_existing:
                self.playlists.edit_playlist(
                    additional_args[0].lower(),
                    player.playlist,
                    new_entries=clone_entries)
            else:
                self.playlists.set_playlist(
                    clone_entries, additional_args[0].lower(), author.id)

            return Response(
                "**{}** {}has been cloned to **{}**".format(
                    savename, "(from the {}. to the {}. index) ".format(
                        str(from_index + 1), str(to_index + 1)) if
                    from_index is not 0 or to_index is not len(clone_entries)
                    else "", additional_args[0].lower()))

        elif argument == "showall":
            if len(self.playlists.saved_playlists) < 1:
                return Response(
                    "There are no saved playlists.\n**You** could add one though. Type `{}help playlist` to see how!".format(
                        self.config.command_prefix))

            response_text = "**Found the following playlists:**\n\n"
            iteration = 1

            sort_modes = {
                "alphabetical": (lambda playlist: playlist, False),
                "entries": (
                    lambda playlist: len(self.playlists.get_playlist(
                        playlist, player.playlist)["entries"]),
                    True
                ),
                "author": (
                    lambda playlist: self.get_global_user(
                        self.playlists.get_playlist(playlist, player.playlist)["author"]).name,
                    False
                ),
                "random": None,
                "playtime": (
                    lambda playlist: sum([x.duration for x in self.playlists.get_playlist(
                        playlist, player.playlist)["entries"]]),
                    True
                ),
                "replays": (
                    lambda playlist: self.playlists.get_playlist(
                        playlist, player.playlist)["replay_count"],
                    True
                )
            }

            sort_mode = leftover_args[1].lower(
            ) if len(leftover_args) > 1 and leftover_args[1].lower(
            ) in sort_modes.keys() else "random"

            if sort_mode == "random":
                sorted_saved_playlists = self.playlists.saved_playlists
                shuffle(sorted_saved_playlists)
            else:
                sorted_saved_playlists = sorted(
                    self.playlists.saved_playlists,
                    key=sort_modes[sort_mode][0],
                    reverse=sort_modes[sort_mode][1])

            for pl in sorted_saved_playlists:
                infos = self.playlists.get_playlist(pl, player.playlist)
                response_text += "**{}.** **\"{}\"** by {}\n```\n  {} entr{} ({} broken)\n  played {} time{}\n  {}```\n\n".format(
                    iteration,
                    pl.replace("_", " ").title(),
                    self.get_global_user(infos["author"]).mention,
                    len(infos["entries"]),
                    "ies" if len(infos["entries"]) is not 1 else "y",
                    len(infos["broken_entries"]),
                    infos["replay_count"], "s"
                    if int(infos["replay_count"]) != 1 else "",
                    format_time(
                        sum([x.duration for x in infos["entries"]]),
                        round_seconds=True,
                        max_specifications=2))
                iteration += 1

            # self.log (response_text)
            return Response(response_text)

        elif argument == "builder":
            if len(savename) < 3:
                return Response(
                    "Can't build on this playlist, the name must be longer than 3 characters",
                    delete_after=20)
            if savename in forbidden_savenames:
                return Response(
                    "Can't build on this playlist, this name is forbidden!",
                    delete_after=20)

            print("Starting the playlist builder")
            response = await self.playlist_builder(channel, author, server,
                                                   player, savename)
            return response

        elif argument in self.playlists.saved_playlists:
            infos = self.playlists.get_playlist(argument.lower(),
                                                player.playlist)
            entries = infos["entries"]

            desc_text = "```\n{}\n```\n{} entr{} ({} broken)\n{} long".format(
                infos["description"] or "This playlist doesn't have a description",
                len(infos["entries"]),
                "ies" if infos["entries"] is not 1 else "y",
                len(infos["broken_entries"]),
                format_time(
                    sum([x.duration for x in entries]),
                    combine_with_and=True,
                    replace_one=True,
                    max_specifications=2
                )
            )
            em = Embed(
                title=argument.replace("_", " ").title(),
                description=desc_text
            )
            pl_author = self.get_global_user(infos["author"])
            em.set_author(
                name=pl_author.display_name, icon_url=pl_author.avatar_url)

            if infos["cover_url"]:
                em.set_thumbnail(url=infos["cover_url"])

            entries_to_display = entries.copy()
            shuffle(entries_to_display)
            entries_to_display = entries_to_display[:15]
            vals = []
            for entry in entries_to_display:
                vals.append("{} `{}`".format(
                    nice_cut(entry.title, 50),
                    to_timestamp(entry.end_seconds)
                ))

            val = "\n".join(vals)

            em.add_field(
                name="Some of the entries:",
                value=val,
                inline=False
            )

            if len(entries) > 15:
                em.add_field(
                    name="**... and {} more**".format(len(entries) - 15),
                    value="To view them, open the playlist builder")

            em.set_footer(
                text="To edit this playlist type \"{}playlist builder {}\"".
                format(self.config.command_prefix, argument))

            await self.send_message(channel, embed=em)

            return

        return await self.cmd_help(channel, ["playlist"])

    async def playlist_builder(self, channel, author, server, player, _savename):
        new_playlist = False

        if _savename not in self.playlists.saved_playlists:
            new_playlist = True
            self.playlists.set_playlist([], _savename, author.id)

        def check(m):
            return (m.content.split()[0].lower() in ["add", "remove", "rename", "exit", "p", "n", "save", "extras", "search", "edit"])

        async def _get_entries_from_urls(urls, message):
            entries = []
            removed_entries = []

            entry_generator = player.playlist.get_entries_from_urls_gen(
                *urls)

            total_entries = len(urls)
            progress_message = await self.safe_send_message(channel, "{}\n{} [0%]".format(message.format(entries_left=total_entries), create_bar(0, length=20)))
            times = []
            start_time = time.time()

            progress_message_future = None

            async for ind, entry in entry_generator:
                if entry:
                    entries.append(entry)
                else:
                    removed_entries.append(ind)

                times.append(time.time() - start_time)
                start_time = time.time()

                if not progress_message_future or progress_message_future.done():
                    entries_left = total_entries - ind - 1
                    avg_time = sum(times) / float(len(times))
                    expected_time = avg_time * entries_left

                    if progress_message_future:
                        progress_message = progress_message_future.result()

                    progress_message_future = asyncio.ensure_future(self.safe_edit_message(
                        progress_message,
                        "{}\n{} [{}%]\n{} remaining".format(
                            message.format(entries_left=entries_left),
                            create_bar((ind + 1) / total_entries, length=20),
                            round(100 * (ind + 1) / total_entries),
                            format_time(
                                expected_time,
                                max_specifications=1,
                                combine_with_and=True,
                                unit_length=1
                            )
                        ),
                        keep_at_bottom=True
                    ))

            await progress_message_future
            await self.safe_delete_message(progress_message)
            return entries, removed_entries

        abort = False
        save = False
        entries_page = 0
        pl_changes = {
            "remove_entries": [],       # used for changelog
            "added_entries": [],        # changelog
            "changed_entries": set(),   # changelog
            "order": None,              # changelog
            "new_name": None,
            "new_desc": None,
            "new_cover": None
        }
        savename = _savename
        user_savename = savename

        interface_string = "**{}** by **{}** ({} song{} with a total length of {})\n\n{}\n\n**You can use the following commands:**\n`add <query>`: Add a video to the playlist (this command works like the normal `{}play` command)\n`remove <index> [index 2] [index 3] [index 4]`: Remove a song from the playlist by it's index\n`edit <index>`: edit an entry\n`rename <newname>`: rename the current playlist\n`search <query>`: search for an entry\n`extras`: see the special functions\n\n`p`: previous page\n`n`: next page\n`save`: save and close the builder\n`exit`: leave the builder without saving"

        extras_string = "\n".join([
            "**{}** by **{}** ({} song{} with a total length of {})",
            "",
            "**Extra functions:**",
            "`sort <alphabetical | length | random>`: sort the playlist (default is alphabetical)",
            "`removeduplicates`: remove all duplicates from the playlist",
            "`description <text>`: describe this playlist",
            "`cover [url]`: set the cover for this playlist (you may upload an image via Discord)",
            "`rebuild`: clean the playlist by removing broken videos",
            "",
            "`abort`: return to main screen"
        ])

        playlist = self.playlists.get_playlist(_savename, player.playlist)
        interface_message = None

        if playlist["broken_entries"]:
            broken_entries = playlist["broken_entries"]
            if len(broken_entries) > 1:
                m = "There are {entries_left} broken/outdated entries in this playlist. I'm going to fix them, please stand by."
                new_entries, hopeless_entries = await _get_entries_from_urls([entry["url"] for entry in broken_entries], m)
                playlist["entries"].extend(new_entries)
                if hopeless_entries:
                    await self.safe_send_message(channel, "I couldn't save the following entries\n{}".format(
                        "\n".join(
                            "**" + broken_entries[entry_index]["title"] + "**" for entry_index in hopeless_entries
                        )
                    ))

            else:
                broken_entry = broken_entries[0]
                info = await self.safe_send_message(channel, "**{}** is broken, please wait while I fix it for ya.".format(broken_entry["title"]))
                new_entry = await player.playlist.get_entry(broken_entry["url"])
                if not new_entry:
                    await self.safe_send_message(channel, "Couldn't safe **{}**".format(broken_entry["title"]))
                else:
                    playlist["entries"].append(new_entry)
                    await self.safe_delete_message(info)

        while (not abort) and (not save):
            entries = playlist["entries"]
            entries_text = ""

            items_per_page = 20
            iterations, overflow = divmod(len(entries), items_per_page)

            if iterations > 0 and overflow == 0:
                iterations -= 1
                overflow += items_per_page

            start = (entries_page * items_per_page)
            end = (start + (overflow if entries_page >= iterations else
                            items_per_page)) if len(entries) > 0 else 0

            for i in range(start, end):
                entries_text += str(i + 1) + ". " + entries[i].title + "\n"
            entries_text += "\nPage {} of {}".format(entries_page + 1,
                                                     iterations + 1)

            msg_content = interface_string.format(
                user_savename.replace("_", " ").title(),
                self.get_global_user(playlist["author"]).mention,
                len(playlist["entries"]),
                "s" if len(playlist["entries"]) is not 1 else "",
                format_time(sum([x.duration for x in entries])),
                entries_text,
                self.config.command_prefix
            )

            if interface_message:
                interface_message = await self.safe_edit_message(interface_message, msg_content, keep_at_bottom=True)
            else:
                interface_message = await self.safe_send_message(
                    channel,
                    msg_content
                )
            response_message = await self.wait_for_message(
                author=author, channel=channel, check=check)

            if not response_message:
                await self.safe_delete_message(interface_message)
                abort = True
                break

            elif response_message.content.lower().startswith(self.config.command_prefix) or response_message.content.lower().startswith('exit'):
                abort = True

            elif response_message.content.lower().startswith("save"):
                save = True

            split_message = response_message.content.split()
            arguments = split_message[1:] if len(split_message) > 1 else None

            if split_message[0].lower() == "add":
                if arguments is not None:
                    msg = await self.safe_send_message(channel, "I'm working on it.")
                    query = " ".join(arguments)
                    try:
                        start_time = datetime.now()
                        entry = await player.playlist.get_entry_from_query(query)
                        if isinstance(entry, list):
                            entries, _ = await _get_entries_from_urls(entry, "Parsing {entries_left} entries")
                        else:
                            entries = [entry, ]
                        if (datetime.now() - start_time).total_seconds() > 40:
                            await self.safe_send_message(author, "Wow, that took quite a while.\nI'm done now though so come check it out!")

                        pl_changes["added_entries"].extend(
                            entries)  # just for the changelog
                        playlist["entries"].extend(entries)
                        it, ov = divmod(
                            len(playlist["entries"]), items_per_page)
                        entries_page = it - 1 if ov == 0 else it
                    except Exception as e:
                        await self.safe_send_message(
                            channel,
                            "**Something went terribly wrong there:**\n```\n{}\n```".format(
                                e)
                        )
                    await self.safe_delete_message(msg)

            elif split_message[0].lower() == "remove":
                if arguments is not None:
                    indices = []
                    for arg in arguments:
                        try:
                            index = int(arg) - 1
                        except:
                            index = -1

                        if index >= 0 and index < len(playlist["entries"]):
                            indices.append(index)

                    pl_changes["remove_entries"].extend(
                        [(ind, playlist["entries"][ind]) for ind in indices])  # for the changelog
                    playlist["entries"] = [
                        playlist["entries"][x]
                        for x in range(len(playlist["entries"]))
                        if x not in indices
                    ]
            elif split_message[0].lower() == "edit":
                if arguments is not None and arguments[0].isnumeric():
                    index = int(arguments[0]) - 1

                    if 0 > index >= len(playlist["entries"]):
                        continue

                    entry = playlist["entries"].pop(index)

                    print("starting entry editor")
                    new_entry = await self.entry_manipulator(player, channel, author, user_savename, entry) or entry
                    print("closed entry editor")

                    if entry is not new_entry:
                        pl_changes["changed_entries"].add((index, new_entry))

                    playlist["entries"].insert(index, new_entry)

            elif split_message[0].lower() == "rename":
                if arguments is not None and len(
                        arguments[0]
                ) >= 3 and arguments[0] not in self.playlists.saved_playlists:
                    pl_changes["new_name"] = re.sub("\W", "",
                                                    arguments[0].lower())
                    user_savename = pl_changes["new_name"]

            elif split_message[0].lower() == "search":
                if not arguments:
                    msg = await self.safe_send_message(channel, "Please provide a query to search for!")
                    asyncio.sleep(3)
                    await self.safe_delete_message(msg)
                    continue

                query = " ".join(arguments)
                results = self.playlists.search_entries_in_playlist(
                    player.playlist, playlist, query, certainty_threshold=.55)

                if not results:
                    msg = await self.safe_send_message(channel, "**Didn't find anything**")
                    asyncio.sleep(4)
                    await self.safe_delete_message(msg)
                    continue

                lines = []
                for certainty, entry in results[:5]:
                    entry_index = entries.index(entry)
                    lines.append(
                        "`{}.` **{}**".format(entry_index, entry.title))

                msg = "**Found the following entries:**\n" + \
                    "\n".join(lines) + \
                    "\n*Send any message to close this message*"
                msg = await self.safe_send_message(channel, msg)

                resp = await self.wait_for_message(timeout=60, author=author, channel=channel)
                if resp:
                    await self.safe_delete_message(resp)
                await self.safe_delete_message(msg)

                continue

            elif split_message[0].lower() == "extras":

                def extras_check(m):
                    return (m.content.split()[0].lower() in [
                        "abort", "sort", "removeduplicates", "rebuild", "cover", "description"
                    ])

                extras_message = await self.safe_send_message(
                    channel,
                    extras_string.format(
                        user_savename.replace("_", " ").title(),
                        self.get_global_user(playlist["author"]).mention,
                        len(playlist["entries"]), "s"
                        if len(playlist["entries"]) is not 1 else "",
                        format_time(sum([x.duration for x in entries]))))
                resp = await self.wait_for_message(
                    author=author, channel=channel, check=extras_check)

                if not resp.content.lower().startswith(self.config.command_prefix) and not resp.content.lower().startswith("abort"):
                    _cmd = resp.content.split()
                    cmd = _cmd[0].lower()
                    args = _cmd[1:] if len(_cmd) > 1 else None

                    if cmd == "sort":
                        sort_method = args[0].lower() if args is not None and args[0].lower() in [
                            "alphabetical", "length", "random"] else "alphabetical"

                        if sort_method == "alphabetical":
                            playlist["entries"] = sorted(
                                entries, key=lambda entry: entry.title)
                        elif sort_method == "length":
                            playlist["entries"] = sorted(
                                entries, key=lambda entry: entry.duration)
                        elif sort_method == "random":
                            new_ordered = entries
                            shuffle(new_ordered)
                            playlist["entries"] = new_ordered

                        # bodge for changelog
                        pl_changes["order"] = sort_method

                    elif cmd == "removeduplicates":
                        urls = []
                        new_list = []
                        for entry in entries:
                            if entry.url not in urls:
                                urls.append(entry.url)
                                new_list.append(entry)

                        playlist["entries"] = new_list

                    elif cmd == "rebuild":
                        entry_urls = [entry.url for entry in entries]
                        rebuild_safe_entries, rebuild_removed_entries = await _get_entries_from_urls(entry_urls, "Rebuilding the playlist. This might take a while, please hold on.")

                        pl_changes["remove_entries"].extend(
                            [(ind, playlist["entries"][ind]) for ind in rebuild_removed_entries])  # for the changelog
                        playlist["entries"] = rebuild_safe_entries
                        it, ov = divmod(
                            len(playlist["entries"]), items_per_page)
                        entries_page = it - 1 if ov == 0 else it

                    elif cmd == "description":
                        desc = resp.content[len(cmd):].strip()
                        if desc:
                            pl_changes["new_desc"] = desc
                        else:
                            msg = await self.safe_send_message(channel, "**Please provide a description**")
                            await asyncio.sleep(4)
                            await self.safe_delete_message(msg)
                    elif cmd == "cover":
                        if not (args or resp.attachments):
                            msg = await self.safe_send_message(channel, "**Please provide an image**")
                            await asyncio.sleep(4)
                            await self.safe_delete_message(msg)
                        else:
                            url = args[0].strip() if args else resp.attachments[
                                0]
                            if is_image(url):
                                finite_url = await upload_playlist_cover(self.loop, user_savename, url)
                                if finite_url:
                                    pl_changes["new_cover"] = finite_url
                                else:
                                    msg = await self.safe_send_message(channel, "**Something went wrong**")
                                    await asyncio.sleep(4)
                                    await self.safe_delete_message(msg)
                            else:
                                msg = await self.safe_send_message(channel, "**This isn't an image**")
                                await asyncio.sleep(4)
                                await self.safe_delete_message(msg)

                await self.safe_delete_message(extras_message)
                await self.safe_delete_message(resp)
                await self.safe_delete_message(response_message)
                continue

            elif split_message[0].lower() == "p":
                entries_page = (entries_page - 1) % (iterations + 1)

            elif split_message[0].lower() == "n":
                entries_page = (entries_page + 1) % (iterations + 1)

            await self.safe_delete_message(response_message)

        await self.safe_delete_message(interface_message)

        if abort:
            if new_playlist:
                self.playlists.remove_playlist(savename)

            return Response("Closed **{}** without saving".format(savename))
            print("Closed the playlist builder")

        if save:
            if pl_changes["added_entries"] or pl_changes["remove_entries"] or pl_changes["new_name"] or pl_changes["order"] or pl_changes["new_desc"] or pl_changes["new_cover"]:
                c_log = "**CHANGES**\n\n"
                if pl_changes["added_entries"]:
                    new_entries_string = "\n".join(["    `{}.` {}".format(ind, nice_cut(
                        entry.title, 40)) for ind, entry in enumerate(pl_changes["added_entries"], 1)])
                    c_log += "**New entries**\n{}\n".format(new_entries_string)
                if pl_changes["remove_entries"]:
                    removed_entries_string = "\n".join(
                        ["    `{}.` {}".format(ind + 1, nice_cut(entry.title, 40)) for ind, entry in pl_changes["remove_entries"]])
                    c_log += "**Removed entries**\n{}\n".format(
                        removed_entries_string)
                if pl_changes["changed_entries"]:
                    changed_entries_string = "\n".join(
                        ["    `{}.` {}".format(ind + 1, nice_cut(entry.title, 40)) for ind, entry in pl_changes["changed_entries"]])

                    c_log += "**Edited entries**\n{}\n".format(
                        changed_entries_string)
                if pl_changes["order"]:
                    c_log += "**Changed order**\n    To `{}`\n".format(
                        pl_changes["order"])
                if pl_changes["new_name"]:
                    c_log += "**Renamed playlist**\n    From `{}` to `{}`\n".format(
                        savename.title(), pl_changes["new_name"].title())
                if pl_changes["new_desc"]:
<<<<<<< HEAD
                    c_log += "**Changed description**\n    To `{}`".format(
=======
                    c_log += "**Changed description**\n    To `{}`\n".format(
>>>>>>> 08059be1
                        pl_changes["new_desc"])
                if pl_changes["new_cover"]:
                    c_log += "**Changed cover**\n    To `{}`\n".format(
                        pl_changes["new_cover"])
            else:
                c_log = "No changes were made"

            self.playlists.edit_playlist(
                savename,
                player.playlist,
                all_entries=playlist["entries"],
                new_name=pl_changes["new_name"],
                new_description=pl_changes["new_desc"],
                new_cover=pl_changes["new_cover"]
            )
            print("Closed the playlist builder and saved the playlist")

            return Response("Successfully saved **{}**\n\n{}".format(
                user_savename.replace("_", " ").title(), c_log))

    async def entry_manipulator(self, player, channel, author, playlist_name, entry):
        def get_entry_type(fields):
            keys = fields.keys()

            if "sub_queue" in keys:
                return set(), TimestampEntry

            missing_for_spotify = {
                "album", "artist", "artist_image_url", "cover_url"} - keys
            if not missing_for_spotify:
                return set(), SpotifyEntry

            return missing_for_spotify, YoutubeEntry

        def build_new_entry(fields):
            _, entry_type = get_entry_type(fields)

            args = {
                "title": fields["title"],
                "queue": player.playlist,
                "video_id": fields["_video_id"],
                "url": fields["_url"],
                "duration": fields["_duration"],
                "thumbnail": fields["thumbnail"],
                "description": fields["_description"]
            }

            if entry_type is SpotifyEntry:
                title = fields["title"]
                duration = fields["_duration"]
                album = fields["album"]
                artist = fields["artist"]
                artist_image = fields["artist_image_url"]
                cover = fields["cover_url"]

                args["spotify_data"] = SpotifyTrack.custom_track(
                    title, duration, album, artist, artist_image, cover)
            elif entry_type is TimestampEntry:
                args["sub_queue"] = timestamp_to_queue(
                    fields["sub_queue"], fields["_duration"])

            return entry_type(**args)

        entry_fields = {
            "__title": entry._title,
            "_video_id": entry.video_id,
            "_url": entry.url,
            "_description": entry.description,
            "_duration": entry.duration,
            "title": entry.title,
            "thumbnail": entry.thumbnail,
        }
        if isinstance(entry, SpotifyEntry):
            entry_fields.update({
                "title": entry.song_name,
                "artist": entry.artist,
                "artist_image_url": choice(entry.artists).image,
                "album": entry.album.name,
                "cover_url": entry.cover
            })
        elif isinstance(entry, TimestampEntry):
            entry_fields.update({
                "title": entry.whole_title,
                "sub_queue": {entry["start"]: entry["name"] for entry in entry.sub_queue}
            })

        commands = "\n".join([
            "`set <property> <query>` set a <property> (i.e. the cover) to <query>",
            "`remove <property>` remove a <property> from an entry",
            "`timestamp <remove | set> <timestamp> <title>` manipulate a timestamp",
            "`exit` abort",
            "`save` apply changes"
        ])
        error_format = "**Error**\n{error_message}\n\n"
        information_format = ""
        interface_format = "**ENTRY EDITOR**\n\n{error}---\n{fields}\n---\n{timestamps}\n{information}\n\n**Commands**\n" + commands

        error = None

        _interface_message = None

        async def send_interface_message():
            nonlocal _interface_message
            nonlocal error

            error_text = ""
            if error:
                error_text = error_format.format(error_message=error)
                error = None

            sub_queue = entry_fields.get("sub_queue", None)
            if sub_queue:
                lines = ["", "**timestamps**:"]
                sub_queue_items = sorted(
                    list(sub_queue.items()), key=lambda el: el[0])
                for ind, (start, title) in enumerate(sub_queue_items):
                    next_start = sub_queue_items[
                        ind + 1][0] if ind + 1 < len(sub_queue_items) else entry.duration
                    duration = next_start - start

                    lines.append(
                        "   `{}.` **{}** ({})".format(to_timestamp(start),
                                                      title, to_timestamp(duration))
                    )

                timestamps = "\n".join(lines) + 2 * "\n"
            else:
                timestamps = ""

            fields_text = "\n".join([
                "**title**: " +
                wrap_string(entry_fields.get("title", "Unknown"), "`"),
                "**album**: " +
                wrap_string(entry_fields.get("album", "Unknown"), "`"),
                "**artist**: " +
                wrap_string(entry_fields.get("artist", "Unknown"), "`"),
                "**artist image**: " +
                wrap_string(entry_fields.get("artist_image_url", "None"), "`"),
                "**cover**: " +
                wrap_string(entry_fields.get("cover_url", "None"), "`"),
                "**thumbnail**: " +
                wrap_string(entry_fields.get("thumbnail", "None"), "`")
            ])

            missing, current_type = get_entry_type(entry_fields)
            if current_type is TimestampEntry:
                info_text = "This is a TimestampEntry. Remove the sub queue to get a normal entry."
            elif current_type is SpotifyEntry:
                info_text = "This is a SpotifyEntry. That's as good as it gets"
            else:
                missing = list(missing)
                beautified_parameter = {
                    "artist": "the **artist**",
                    "album": "an **album**",
                    "artist_image_url": "a **picture of the artist**",
                    "cover_url": "a **cover**"
                }

                properties_needed = ""
                if len(missing) > 1:
                    properties_needed = ", ".join(beautified_parameter.get(m, m)
                                                  for m in missing[:-1]) + " and "

                properties_needed += beautified_parameter[missing[-1]]

                info_text = "This is currently a normal entry. Provide {} in order to get to a SpotifyEntry".format(
                    properties_needed)

            msg_text = interface_format.format(
                fields=fields_text, information=info_text, error=error_text, timestamps=timestamps)

            if not _interface_message:
                _interface_message = await self.safe_send_message(channel, msg_text)
            else:
                _interface_message = await self.safe_edit_message(
                    _interface_message,
                    msg_text,
                    keep_at_bottom=True,
                    send_if_fail=True
                )

        while True:
            await send_interface_message()
            response = await self.wait_for_message(timeout=None, author=author, channel=channel, check=lambda msg: msg.content.lower().strip().startswith(("set", "remove", "timestamp", "exit", "abort", "save")))

            command, _, _rest = response.content.strip().partition(" ")
            command = command.lower()

            targets = {
                "title": "title",
                "artist image": "artist_image_url",
                "artist": "artist",
                "album": "album",
                "cover": "cover_url",
                "thumbnail": "thumbnail",
                "timestamps": "sub_queue"
            }

            responsible_text, property_target = (
                [(k, t) for k, t in targets.items() if _rest.lower().startswith(k)] or (("", None),))[0]
            rest = _rest[len(responsible_text):].strip()

            if command == "set":
                if property_target:
                    if rest:
                        if property_target == "sub_queue":
                            error = "You can't set timestamps like this"
                        else:
                            if property_target in ("cover_url", "thumbnail", "artist_image_url"):
                                if is_image(rest):
                                    url = await upload_song_image(self.loop, playlist_name, "{} {}".format(entry_fields["_video_id"], property_target), rest)
                                    if url:
                                        entry_fields[property_target] = url
                                    else:
                                        error = "Something went wrong with this image."
                                else:
                                    error = "That's not an image!"
                            else:
                                entry_fields[property_target] = rest
                    else:
                        error = "Please also provide some text"
                else:
                    error = "Please provide a property"
            elif command == "remove":
                if property_target:
                    entry_fields.pop(property_target, None)
                else:
                    error = "Please provide a property"
            elif command == "timestamp":
                parts = _rest.split()
                if len(parts) >= 2:
                    control, selector, *title = parts
                    control = control.lower().strip()
                    selector = parse_timestamp(selector)

                    if selector is not None:
                        if control == "remove":
                            item = entry_fields[
                                "sub_queue"].pop(selector, None)
                            if not item:
                                error = "Couldn't find that sub-entry"
                        elif control == "set":
                            if title:
                                title = " ".join(title)
                                entry_fields["sub_queue"][selector] = title
                            else:
                                error = "Provide a title, please!"
                    else:
                        error = "Don't know what your <timestamp>'s supposed to mean'"
                else:
                    error = "Be sure to specify what you want to do and the <timestamp>"
            elif command == "save":
                await self.safe_delete_message(response)
                await self.safe_delete_message(_interface_message)

                return build_new_entry(entry_fields)
            elif command in ("exit", "abort"):
                await self.safe_delete_message(response)
                await self.safe_delete_message(_interface_message)

                return None

            await self.safe_delete_message(response)

    @command_info("2.9.2", 1479945600, {
        "3.3.6": (1497387101, "added the missing \"s\", should be working again"),
        "3.4.4": (1497611753, "Changed command name from \"addplayingtoplaylist\" to \"addtoplaylist\", thanks Paulo"),
        "3.5.5": (1497792167, "Now displaying what entry has been added to the playlist"),
        "3.5.8": (1497826743, "Even more information displaying"),
        "3.6.1": (1497972538, "now accepts a query parameter which adds a song to the playlist like the `play` command does so for the queue"),
        "3.8.9": (1499516220, "Part of the `Giesenesis` rewrite")
    })
    async def cmd_addtoplaylist(self, channel, author, player, playlistname, query=None):
        """
        ///|Usage
        `{command_prefix}addtoplaylist <playlistname> [link | name]`
        ///|Explanation
        Add the current entry to a playlist.
        If you either provide a link or a name, that song is added to the queue.
        """

        if playlistname is None:
            return Response(
                "Please specify the playlist's name!")

        playlistname = playlistname.lower()

        await self.send_typing(channel)

        if query:
            add_entry = await player.playlist.get_entry_from_query(query, channel=channel, author=author)
        else:
            if not player.current_entry:
                return Response(
                    "There's nothing playing right now so I can't add it to your playlist..."
                )

            add_entry = player.current_entry
            if isinstance(add_entry, TimestampEntry):
                current_timestamp = add_entry.current_sub_entry["name"]
                # this looks ugly but eh, it works
                try:
                    add_entry = await player.playlist.get_entry_from_query(current_timestamp, channel=channel, author=author)
                except:
                    pass  # just go ahead and add the whole thing, what do I care :3

        if playlistname not in self.playlists.saved_playlists:
            if len(playlistname) < 3:
                return Response(
                    "Your name is too short. Please choose one with at least three letters."
                )
            self.playlists.set_playlist([add_entry], playlistname, author.id)
            return Response("Created a new playlist `{}` and added **{}**.".format(playlistname.title(),
                                                                                   add_entry.title))

        res = self.playlists.in_playlist(
            player.playlist, playlistname, add_entry)
        if res:
            notification = await self.safe_send_message(
                channel,
                "There's already an entry similar to this one in `{}`\n**{}**\n\nDo you still want to add **{}**? `yes`/`no`".format(
                    playlistname.title(),
                    res.title,
                    add_entry.title
                )
            )
            response = await self.wait_for_message(timeout=60, channel=channel, author=author, check=lambda msg: msg.content.lower().strip() in ["y", "yes", "no", "n"])
            await self.safe_delete_message(notification)
            if response:
                await self.safe_delete_message(response)

            if not (response and response.content.lower().strip().startswith("y")):
                return Response("Didn't add **{}** to `{}`".format(add_entry.title, playlistname.title()))

        self.playlists.edit_playlist(
            playlistname, player.playlist, new_entries=[add_entry])
        return Response("Added **{}** to playlist `{}`.".format(add_entry.title, playlistname.title()))

    @command_info("2.9.2", 1479945600, {
        "3.3.6": (1497387101, "added the missing \"s\", should be working again"),
        "3.4.4": (1497611753, "Changed command name from \"removeplayingfromplaylist\" to \"removefromplaylist\", thanks Paulo"),
        "3.5.8": (1497826917, "Now displaying the names of the song and the playlist"),
        "3.6.5": (1498152365, "Don't require a playlistname argument anymore but take it from the entry itself"),
        "3.8.9": (1499516220, "Part of the `Giesenesis` rewrite")
    })
    async def cmd_removefromplaylist(self, channel, author, player, playlistname=None):
        """
        ///|Usage
        `{command_prefix}removefromplaylist [playlistname]`
        ///|Explanation
        Remove the current entry from its playlist or from the specified playlist.
        """

        if not player.current_entry:
            return Response("There's nothing playing right now so I can hardly remove it from your playlist...")

        if not playlistname:
            if "playlist" in player.current_entry.meta:
                self.playlists.edit_playlist(
                    playlist_name, player.playlist, remove_entries=[player.current_entry, ])
                return Response("Removed **{}** from playlist `{}`".format(player.current_entry.title, playlist_name.title()))
            else:
                return Response("Please specify the playlist's name!")

        playlistname = playlistname.lower()

        remove_entry = player.current_entry
        if isinstance(remove_entry, TimestampEntry):
            current_timestamp = remove_entry.current_sub_entry["name"]
            remove_entry = await player.playlist.get_entry_from_query(current_timestamp, channel=channel, author=author)

        if playlistname not in self.playlists.saved_playlists:
            return Response("There's no playlist `{}`.".format(playlistname.title()))

        self.playlists.edit_playlist(
            playlistname, player.playlist, remove_entries=[remove_entry])
        return Response("Removed **{}** from playlist `{}`.".format(remove_entry.title, playlistname))<|MERGE_RESOLUTION|>--- conflicted
+++ resolved
@@ -805,11 +805,7 @@
                     c_log += "**Renamed playlist**\n    From `{}` to `{}`\n".format(
                         savename.title(), pl_changes["new_name"].title())
                 if pl_changes["new_desc"]:
-<<<<<<< HEAD
-                    c_log += "**Changed description**\n    To `{}`".format(
-=======
                     c_log += "**Changed description**\n    To `{}`\n".format(
->>>>>>> 08059be1
                         pl_changes["new_desc"])
                 if pl_changes["new_cover"]:
                     c_log += "**Changed cover**\n    To `{}`\n".format(
